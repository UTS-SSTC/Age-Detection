{
 "cells": [
  {
   "cell_type": "markdown",
   "metadata": {},
   "source": [
    "# Age-Detection"
   ]
  },
  {
   "cell_type": "markdown",
   "metadata": {},
   "source": [
    "## Environment\n",
    "\n",
    "### System\n",
    "\n",
    "- Os: Windows 11 64bit\n",
    "- Python: 3.11.9\n",
    "\n",
    "### Package\n",
    "\n",
    "- pytorch: cu126 \n",
    "- pillow: 11.1.0\n",
    "- lightgbm: 4.6.0\n",
    "- pandas: 2.2.3\n",
    "- matplotlib: 3.10.1\n",
    "- ipykernel: 6.29.5\n",
    "- torchinfo: 1.8.0"
   ]
  },
  {
   "cell_type": "markdown",
   "metadata": {},
   "source": [
    "## Impelementation"
   ]
  },
  {
   "cell_type": "markdown",
   "metadata": {},
   "source": "### Import libraries"
  },
  {
   "cell_type": "code",
   "metadata": {},
   "source": [
    "import scripts.augment as sa\n",
    "import scripts.models as sm\n",
    "import scripts.preprocessing as sp\n",
    "import scripts.backbone as b\n",
    "import scripts.regressor as reg\n",
    "import scripts.evaluate as ev"
   ],
   "outputs": [],
   "execution_count": null
  },
  {
   "cell_type": "markdown",
   "metadata": {},
   "source": [
    "### Define constant"
   ]
  },
  {
   "cell_type": "code",
   "metadata": {},
   "source": [
    "# Define paths\n",
    "wiki_mat_path = \"./data/wiki/wiki.mat\"\n",
    "verified_image_path = \"./data/verified_image/\"\n",
    "processed_images_catch_path = \"./data/processed/\"\n",
    "processed_metadata_catch_path = \"./data/processed/processed_data.csv\"\n",
    "augmented_images_catch_path = \"./data/augmented/\"\n",
    "augmented_metadata_catch_path = \"./data/augmented/augmented_data.csv\"\n",
    "\n",
    "# Define variables\n",
    "min_age = 0\n",
    "max_age = 100\n",
    "max_samples = 500"
   ],
   "outputs": [],
   "execution_count": null
  },
  {
   "cell_type": "markdown",
   "metadata": {},
   "source": [
    "### Data preprocessing"
   ]
  },
  {
   "cell_type": "code",
   "metadata": {},
   "source": [
    "# Process Wiki metadata\n",
    "wiki_metadata = sp.process_wiki_metadata(\n",
    "    wiki_mat_path, \n",
    "    min_age=min_age, \n",
    "    max_age=max_age, \n",
    "    verified_image_path=verified_image_path,\n",
    "    use_cached=True,\n",
    "    cache_path=processed_metadata_catch_path\n",
    ")"
   ],
   "outputs": [],
   "execution_count": null
  },
  {
   "cell_type": "markdown",
   "metadata": {},
   "source": [
    "### Data augmentation"
   ]
  },
  {
   "cell_type": "code",
   "metadata": {},
   "source": [
    "wiki_metadata = sa.augment_facial_dataset(\n",
    "    input_csv_path=processed_metadata_catch_path,\n",
    "    input_base_path=processed_images_catch_path,\n",
    "    output_base_path=augmented_images_catch_path,\n",
    "    output_csv_path=augmented_metadata_catch_path,\n",
    "    max_samples_per_age=max_samples,\n",
    "    use_cached=True,\n",
    "    cache_path=augmented_metadata_catch_path\n",
    ")"
   ],
   "outputs": [],
   "execution_count": null
  },
  {
   "cell_type": "markdown",
   "metadata": {},
   "source": [
    "### Load models"
   ]
  },
  {
   "cell_type": "code",
   "metadata": {},
   "source": [
    "# Load all models\n",
    "device = sm.get_device()\n",
    "models = sm.load_all_models(pretrained=True, train_mode=True, device=device)\n",
    "\n",
    "# Print model summaries\n",
    "sm.print_model_summaries(models)"
   ],
   "outputs": [],
   "execution_count": null
  },
  {
   "metadata": {},
   "cell_type": "markdown",
   "source": "### Fine tuning models"
  },
  {
   "metadata": {},
   "cell_type": "code",
   "source": [
<<<<<<< HEAD
    "data_loader = ev.load_age_data(processed_metadata_catch_path)\n",
    "\n",
    "fine_tuned_efficient_net_b0 = b.FineTunedBackbone(models['efficientnet_b0'])\n",
    "fine_tuned_efficient_net_b0.finetune(data_loader['train_loader'], data_loader['val_loader'], epochs=10)"
=======
    "data_loader = ev.load_age_data(augmented_metadata_catch_path)\n",
    "\n",
    "fine_tuned_efficient_net_b0 = b.FineTunedBackbone(models['efficientnet_b0'])\n",
    "fine_tuned_efficient_net_b0.finetune(data_loader['train_loader'], data_loader['val_loader'], epochs=1)"
>>>>>>> bb6997be
   ],
   "outputs": [],
   "execution_count": null
  },
  {
   "metadata": {},
   "cell_type": "markdown",
   "source": "### LightGBM model"
  },
  {
   "metadata": {},
   "cell_type": "code",
   "source": [
    "model = reg.EfficientLightGBM(fine_tuned_model=fine_tuned_efficient_net_b0)\n",
    "model.train_gbm(data_loader['train_loader'])"
   ],
   "outputs": [],
   "execution_count": null
  },
  {
   "metadata": {},
   "cell_type": "markdown",
   "source": "### Save the model"
  },
  {
   "metadata": {},
   "cell_type": "code",
   "source": [
    "model.save_model('./models/efficient-light-gbm.pkl')\n",
    "\n",
    "new_model = reg.EfficientLightGBM()\n",
    "new_model.load_model(\"./models/efficient-light-gbm.pkl\")"
   ],
   "outputs": [],
   "execution_count": null
<<<<<<< HEAD
=======
  },
  {
   "metadata": {},
   "cell_type": "code",
   "source": [
    "#model = reg.EfficientLightGBM()\n",
    "#model.load_model('./models/efficient-light-gbm.pkl')\n",
    "\n",
    "# Load Data\n",
    "data_loader = ev.load_age_data(\n",
    "    metadata_path='./data/augmented/augmented_data.csv',\n",
    "    use_cached=True\n",
    ")\n",
    "\n",
    "# Model evaluations\n",
    "results = ev.evaluate_efficient_lgbm(model, data_loader['test_loader'])\n",
    "\n",
    "# Print the results\n",
    "for k, v in results.items():\n",
    "    print(f\"{k}: {v:.4f}\")"
   ],
   "outputs": [],
   "execution_count": null
>>>>>>> bb6997be
  }
 ],
 "metadata": {
  "kernelspec": {
   "display_name": "Age-Detection",
   "language": "python",
   "name": "python3"
  },
  "language_info": {
   "codemirror_mode": {
    "name": "ipython",
    "version": 3
   },
   "file_extension": ".py",
   "mimetype": "text/x-python",
   "name": "python",
   "nbconvert_exporter": "python",
   "pygments_lexer": "ipython3",
   "version": "3.11.9"
  }
 },
 "nbformat": 4,
 "nbformat_minor": 2
}<|MERGE_RESOLUTION|>--- conflicted
+++ resolved
@@ -160,17 +160,10 @@
    "metadata": {},
    "cell_type": "code",
    "source": [
-<<<<<<< HEAD
     "data_loader = ev.load_age_data(processed_metadata_catch_path)\n",
     "\n",
     "fine_tuned_efficient_net_b0 = b.FineTunedBackbone(models['efficientnet_b0'])\n",
     "fine_tuned_efficient_net_b0.finetune(data_loader['train_loader'], data_loader['val_loader'], epochs=10)"
-=======
-    "data_loader = ev.load_age_data(augmented_metadata_catch_path)\n",
-    "\n",
-    "fine_tuned_efficient_net_b0 = b.FineTunedBackbone(models['efficientnet_b0'])\n",
-    "fine_tuned_efficient_net_b0.finetune(data_loader['train_loader'], data_loader['val_loader'], epochs=1)"
->>>>>>> bb6997be
    ],
    "outputs": [],
    "execution_count": null
@@ -206,8 +199,6 @@
    ],
    "outputs": [],
    "execution_count": null
-<<<<<<< HEAD
-=======
   },
   {
    "metadata": {},
@@ -231,7 +222,6 @@
    ],
    "outputs": [],
    "execution_count": null
->>>>>>> bb6997be
   }
  ],
  "metadata": {
